// This file is part of monofonIC (MUSIC2)
// A software package to generate ICs for cosmological simulations
// Copyright (C) 2020 by Oliver Hahn
// 
// monofonIC is free software: you can redistribute it and/or modify
// it under the terms of the GNU General Public License as published by
// the Free Software Foundation, either version 3 of the License, or
// (at your option) any later version.
// 
// monofonIC is distributed in the hope that it will be useful,
// but WITHOUT ANY WARRANTY; without even the implied warranty of
// MERCHANTABILITY or FITNESS FOR A PARTICULAR PURPOSE.  See the
// GNU General Public License for more details.
// 
// You should have received a copy of the GNU General Public License
// along with this program.  If not, see <http://www.gnu.org/licenses/>.

#pragma once

#include <vector>
#include <cassert>
#include <gsl/gsl_spline.h>
#include <gsl/gsl_errno.h>


/// @brief 1D interpolation class
/// @tparam logx static flag to indicate logarithmic interpolation in x
/// @tparam logy static flag to indicate logarithmic interpolation in y
/// @tparam periodic static flag to indicate periodic interpolation in x
template <bool logx, bool logy, bool periodic>
class interpolated_function_1d
{

private:
<<<<<<< HEAD
  bool isinit_;
  std::vector<double> data_x_, data_y_;
  gsl_interp_accel *gsl_ia_;
  gsl_spline *gsl_sp_;
  double min_val = 0. ; // TOMA
=======
  bool isinit_; ///< flag to indicate whether the interpolation has been initialized
  std::vector<double> data_x_, data_y_; ///< data vectors
  gsl_interp_accel *gsl_ia_; ///< GSL interpolation accelerator
  gsl_spline *gsl_sp_; ///< GSL spline object
>>>>>>> a2d83df9

  /// @brief deallocate GSL objects
  void deallocate()
  {
    gsl_spline_free(gsl_sp_);
    gsl_interp_accel_free(gsl_ia_);
  }

public:

  /// @brief default copy constructor (deleted)
  interpolated_function_1d(const interpolated_function_1d &) = delete;

  /// @brief empty constructor (without data)
  interpolated_function_1d() : isinit_(false){}

  /// @brief constructor with data
  /// @param data_x x data vector
  /// @param data_y y data vector
  interpolated_function_1d(const std::vector<double> &data_x, const std::vector<double> &data_y)
  : isinit_(false)
  {
    static_assert(!(logx & periodic),"Class \'interpolated_function_1d\' cannot both be periodic and logarithmic in x!");
    this->set_data( data_x, data_y );
  }

  /// @brief destructor
  ~interpolated_function_1d()
  {
    if (isinit_) this->deallocate();
  }

  /// @brief set data
  /// @param data_x x data vector
  /// @param data_y y data vector
  void set_data(const std::vector<double> &data_x, const std::vector<double> &data_y)
  {
    // TOMA
    min_val = *std::min_element(data_y.begin(), data_y.end()) -1.0;

    data_x_ = data_x;
    data_y_ = data_y;

    for (size_t i=0; i< data_y.size(); i++) //TOMA
    {
        data_y_[i] = data_y_[i] - min_val;
    }

    
    assert(data_x_.size() == data_y_.size());
    assert(data_x_.size() > 5);

    if (logx) for (auto &d : data_x_) d = std::log(d);
    if (logy) for (auto &d : data_y_) d = std::log(d);

    if (isinit_) this->deallocate();

    gsl_ia_ = gsl_interp_accel_alloc();
    gsl_sp_ = gsl_spline_alloc(periodic ? gsl_interp_cspline_periodic : gsl_interp_cspline, data_x_.size());
    gsl_spline_init(gsl_sp_, &data_x_[0], &data_y_[0], data_x_.size());

    isinit_ = true;
  }

  /// @brief evaluate the interpolation
  /// @param x x value
  /// @return y value
  double operator()(double x) const noexcept
  {
    assert( isinit_ && !(logx&&x<=0.0) );
    const double xa = logx ? std::log(x) : x;
    const double y(gsl_spline_eval(gsl_sp_, xa, gsl_ia_));
    return logy ? std::exp(y) + min_val : y + min_val;
    //return logy ? std::exp(y) : y;
  }
};<|MERGE_RESOLUTION|>--- conflicted
+++ resolved
@@ -32,18 +32,12 @@
 {
 
 private:
-<<<<<<< HEAD
-  bool isinit_;
-  std::vector<double> data_x_, data_y_;
-  gsl_interp_accel *gsl_ia_;
-  gsl_spline *gsl_sp_;
-  double min_val = 0. ; // TOMA
-=======
+
+  double min_val_ = 0. ; ///< minimum value of y (subtracted and then readded to avoid numerical issues) : TOMA
   bool isinit_; ///< flag to indicate whether the interpolation has been initialized
   std::vector<double> data_x_, data_y_; ///< data vectors
   gsl_interp_accel *gsl_ia_; ///< GSL interpolation accelerator
   gsl_spline *gsl_sp_; ///< GSL spline object
->>>>>>> a2d83df9
 
   /// @brief deallocate GSL objects
   void deallocate()
@@ -82,14 +76,14 @@
   void set_data(const std::vector<double> &data_x, const std::vector<double> &data_y)
   {
     // TOMA
-    min_val = *std::min_element(data_y.begin(), data_y.end()) -1.0;
+    min_val_ = *std::min_element(data_y.begin(), data_y.end()) -1.0;
 
     data_x_ = data_x;
     data_y_ = data_y;
 
     for (size_t i=0; i< data_y.size(); i++) //TOMA
     {
-        data_y_[i] = data_y_[i] - min_val;
+        data_y_[i] = data_y_[i] - min_val_;
     }
 
     
@@ -116,7 +110,7 @@
     assert( isinit_ && !(logx&&x<=0.0) );
     const double xa = logx ? std::log(x) : x;
     const double y(gsl_spline_eval(gsl_sp_, xa, gsl_ia_));
-    return logy ? std::exp(y) + min_val : y + min_val;
+    return logy ? std::exp(y) + min_val_ : y + min_val_;
     //return logy ? std::exp(y) : y;
   }
 };