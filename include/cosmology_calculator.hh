--- conflicted
+++ resolved
@@ -60,7 +60,7 @@
         double m_n_s_, m_sqrtpnorm_;
 
         //! wrapper for GSL adaptive integration routine, do not use if many integrations need to be done as it allocates and deallocates memory
-        //! set to 61-point Gauss-Kronrod and large workspace, used for sigma_8 normalisation
+        //! set to 61-point Gauss-Kronrod and large workspace, used only for sigma_8 normalisation
         real_t integrate(double (*func)(double x, void *params), double a, double b, void *params) const
         {
             constexpr size_t wspace_size{100000};
@@ -84,12 +84,18 @@
             return static_cast<real_t>(result);
         }
 
-        //! compute the linear theory growth factor D+ by solving the single fluid ODE, returns tables D(a), f(a)
-        /*!
-         * @param tab_a reference to STL vector for values of a at which table entries exist
-         * @param tab_D reference to STL vector for values D(a) with a from tab_a
-         * @param tab_f reference to STL vector for values f(a)=dlog D / dlog a with a from tab_a
-         */
+        /// @brief compute the perturbation theory growth factors up to third order D(a) E(a) F(a) by solving the single fluid ODE, returns tables
+        /// @param tab_a (out) table of scale factors
+        /// @param tab_D (out) table of linear growth factors D(a)
+        /// @param tab_f (out) table of linear growth rates f(a)
+        /// @param tab_E (out) table of second order growth factors E(a)
+        /// @param tab_dotE (out) table of second order growth rates E'(a)
+        /// @param tab_Fa (out) table of third order growth factors Fa(a)
+        /// @param tab_dotFa (out) table of third order growth rates Fa'(a)
+        /// @param tab_Fb (out) table of third order growth factors Fb(a)
+        /// @param tab_dotFb (out) table of third order growth rates Fb'(a)
+        /// @param tab_Fc (out) table of third order growth factors Fc(a)
+        /// @param tab_dotFc (out) table of third order growth rates Fc'(a)
         void compute_growth(std::vector<double> &tab_a, std::vector<double> &tab_D, std::vector<double> &tab_f,
                             std::vector<double> &tab_E, std::vector<double> &tab_dotE,
                             std::vector<double> &tab_Fa, std::vector<double> &tab_dotFa,
@@ -121,20 +127,10 @@
 
             v_t y0({a0, D0, Dprime0, E0, Eprime0, Fa0, Faprime0, Fb0, Fbprime0, Fc0});
 
-<<<<<<< HEAD
             // set up integration
             double dt = 1e-9;
             double dtdid, dtnext;
             const double amax = 2.0;
-=======
-public:
-    
-    //! default constructor [deleted]
-    calculator() = delete;
-    
-    //! copy constructor [deleted]
-    calculator(const calculator& c) = delete;
->>>>>>> a2d83df9
 
             v_t yy(y0);
             double t = t0;
@@ -250,7 +246,6 @@
     public:
         calculator() = delete;
 
-<<<<<<< HEAD
         calculator(const calculator &c) = delete;
 
         //! constructor for a cosmology calculator object
@@ -318,17 +313,6 @@
         }
 
         ~calculator() {}
-=======
-    //! destructor
-    ~calculator() { }
-
-    /// @brief Write out a correctly scaled power spectrum at time a
-    /// @param a scale factor
-    /// @param fname file name
-    void write_powerspectrum(real_t a, std::string fname) const
-    {
-        // const real_t Dplus0 = this->get_growth_factor(a);
->>>>>>> a2d83df9
 
         //! Write out a correctly scaled power spectrum at time a
         void write_powerspectrum(real_t a, std::string fname) const
@@ -376,17 +360,6 @@
             }
             music::ilog << "Wrote power spectrum at a=" << a << " to file \'" << fname << "\'" << std::endl;
         }
-<<<<<<< HEAD
-=======
-        music::ilog << "Wrote power spectrum at a=" << a << " to file \'" << fname << "\'" << std::endl;
-    }
-
-    /// @brief Write out a correctly scaled transfer function at time a
-    /// @param[in] fname filename to write to
-    void write_transfer( std::string fname ) const
-    {
-        // const real_t Dplus0 = this->get_growth_factor(a);
->>>>>>> a2d83df9
 
         //! Write out a correctly scaled power spectrum at starting time
         void write_transfer(std::string fname) const
@@ -434,7 +407,6 @@
             music::ilog << "Wrote input transfer functions at a=" << astart_ << " to file \'" << fname << "\'" << std::endl;
         }
 
-<<<<<<< HEAD
         const cosmology::parameters &get_parameters(void) const noexcept
         {
             return cosmo_param_;
@@ -456,43 +428,6 @@
         {
             return D_of_a_(a) / Dnow_;
         }
-=======
-    /// @brief return the cosmological parameter object
-    /// @return cosmological parameter object
-    const cosmology::parameters &get_parameters(void) const noexcept
-    {
-        return cosmo_param_;
-    }
-
-    /// @brief return the value of the Hubble function H(a) = dloga/dt 
-    /// @param[in] a scale factor
-    /// @return H(a)
-    inline double H_of_a(double a) const noexcept
-    {
-        double HH2 = 0.0;
-        HH2 += cosmo_param_["Omega_r"] / (a * a * a * a);
-        HH2 += cosmo_param_["Omega_m"] / (a * a * a);
-        HH2 += cosmo_param_["Omega_k"] / (a * a);
-        HH2 += cosmo_param_["Omega_DE"] * std::pow(a, -3. * (1. + cosmo_param_["w_0"] + cosmo_param_["w_a"])) * exp(-3. * (1.0 - a) * cosmo_param_["w_a"]);
-        return cosmo_param_["H0"] * std::sqrt(HH2);
-    }
-
-    /// @brief Computes the linear theory growth factor D+, normalised to D+(a=1)=1
-    /// @param[in] a scale factor
-    /// @return D+(a)
-    real_t get_growth_factor(real_t a) const noexcept
-    {
-        return D_of_a_(a) / Dnow_;
-    }
-
-    /// @brief Computes the inverse of get_growth_factor, i.e. a(D+)
-    /// @param[in] Dplus growth factor
-    /// @return a(D+)
-    real_t get_a( real_t Dplus ) const noexcept
-    {
-        return a_of_D_( Dplus * Dnow_ );
-    }
->>>>>>> a2d83df9
 
         //! Computes the inverse of get_growth_factor
         real_t get_a(real_t Dplus) const noexcept
